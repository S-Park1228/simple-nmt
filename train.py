--- conflicted
+++ resolved
@@ -40,13 +40,8 @@
 
     p.add_argument('-rl_lr', type = float, default = .01)
     p.add_argument('-n_samples', type = int, default = 1)
-<<<<<<< HEAD
     p.add_argument('-rl_n_epochs', type = int, default = 10)
-    p.add_argument('-rl_n_gram', type = int, default = 4)
-=======
-    p.add_argument('-rl_n_epochs', type = int, default = 0)
-    p.add_argument('-rl_ratio_per_epoch', type = float, default = 1.)
->>>>>>> 49e88f95
+    p.add_argument('-rl_n_gram', type = int, default = 6)
 
     config = p.parse_args()
 
